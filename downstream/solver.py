# -*- coding: utf-8 -*- #
"""*********************************************************************************************"""
#   FileName     [ downstream/solver.py ]
#   Synopsis     [ solvers for the mockingjay downstream model: trainer / tester ]
#   Author       [ Andy T. Liu (Andi611) ]
#   Copyright    [ Copyleft(c), Speech Lab, NTU, Taiwan ]
"""*********************************************************************************************"""


###############
# IMPORTATION #
###############
import os
import torch
import copy
import math
import random
import librosa
import numpy as np
from torch.optim import Adam
from tqdm import tqdm, trange
import torch.nn.functional as F
from tensorboardX import SummaryWriter
from dataloader import get_Dataloader
from mockingjay.solver import Solver, Tester
from mockingjay.optimization import BertAdam
from downstream.model import LinearClassifier, RnnClassifier, MeanLinearClassifier, MeanLinearClassifier_v2
from utils.audio import mel_dim, num_freq, sample_rate, inv_spectrogram
from utils.timer import Timer
from runner_apc import get_apc_model


##########
# SOLVER #
##########
class Downstream_Solver(Solver):
    ''' Handler for complete training progress'''
    def __init__(self, config, paras, task):
        super(Downstream_Solver, self).__init__(config, paras)
        # Downstream task the solver is solving
        self.task = task
        self.mock_paras = copy.deepcopy(paras)
        self.mock_config = copy.deepcopy(config)
        self.mock_config['timer'] = config['timer']

        # path and directories
        self.exp_name = self.exp_name.replace('mockingjay', task)
        self.paras.ckpdir = paras.ckpdir.replace('mockingjay', task)
        self.ckpdir = self.ckpdir.replace('mockingjay', task)
        self.ckpt = os.path.join(paras.ckpdir, paras.dckpt)

        # modify log directory
        paras.logdir = paras.logdir.replace('mockingjay', task)

        # model
        self.load_model_list = config['downstream']['load_model_list']
        self.fine_tune = paras.fine_tune
        self.run_mockingjay = True if 'mockingjay' in task else False
        self.run_apc = True if 'apc' in task else False
        if self.fine_tune:  
            assert(self.run_mockingjay), 'Use `--run_mockingjay` to fine-tune the mockingjay model.'
            assert(not self.run_apc), 'Fine tuning only supports the mockingjay model.'
            assert(not self.paras.with_head), 'Fine tuning only supports the mockingjay model, not with head.'
        assert( not (self.run_mockingjay and self.run_apc) ), 'Mockingjay and Apc can not run at the same time!'
        if self.run_mockingjay and self.paras.with_head: self.verbose('Using Mockingjay representations from head.')
        elif self.run_mockingjay and self.fine_tune: self.verbose('Fine-tuning on Mockingjay representations.')
        elif self.run_mockingjay: self.verbose('Using Mockingjay representations.')


    def load_data(self, split='train', load='phone'):
        ''' Load date for training / testing'''
        assert(load in ['phone', 'sentiment', 'speaker', 'speaker_large']), 'Unsupported dataloader!'
        if load == 'phone' or load == 'speaker_large':
            if split == 'train':
                self.verbose('Loading source data from ' + str(self.config['dataloader']['train_set']) + ' from ' + self.config['dataloader']['data_path'])
                if load == 'phone': self.verbose('Loading phone data from ' + str(self.config['dataloader']['train_set']) + ' from ' + self.config['dataloader']['phone_path'])
            elif split == 'test': 
                self.verbose('Loading testing data ' + str(self.config['dataloader']['test_set']) + ' from ' + self.config['dataloader']['data_path'])
                if load == 'phone': self.verbose('Loading label data ' + str(self.config['dataloader']['test_set']) + ' from ' + self.config['dataloader']['phone_path'])
            else:
                raise NotImplementedError('Invalid `split` argument!')
        elif load == 'speaker':
            if split == 'train':
                self.verbose('Loading source data from ' + str(self.config['dataloader']['train_set']).replace('360', '100') + ' from ' + self.config['dataloader']['data_path'])
            elif split == 'test':
                self.verbose('Loading testing data ' + str(self.config['dataloader']['test_set']).replace('360', '100') + ' from ' + self.config['dataloader']['data_path'])
            else:
                raise NotImplementedError('Invalid `split` argument!')
        elif load == 'sentiment':
            target = self.config['dataloader']['sentiment_config']['dataset']
            sentiment_path = self.config['dataloader']['sentiment_config'][target]['path']
            self.verbose(f'Loading {split} data from {sentiment_path}')
        else:
            raise NotImplementedError('Unsupported downstream tasks.')

        setattr(self, 'dataloader', get_Dataloader(split, load=load, use_gpu=self.paras.gpu, \
                run_mockingjay=self.run_mockingjay, mock_config=self.config['mockingjay'], \
                **self.config['dataloader']))


    def set_model(self, inference=False,wandb=None):
        
        if "phone" in self.task:
            self.model_type = "linear"
        elif "sentiment" in self.task:
            self.model_type = "mean_linear_v2"
        else:
            self.model_type = "mean_linear_v2" 

        input_dim = int(self.config['downstream'][self.model_type]['input_dim']) if \
                    self.config['downstream'][self.model_type]['input_dim'] != 'None' else None
        if 'mockingjay' in self.task:
            self.mockingjay = Tester(self.mock_config, self.mock_paras)
            if self.fine_tune and inference: self.mockingjay.load = False # Do not load twice when testing the fine-tuned model, load only for fine-tune training
            self.mockingjay.set_model(inference=True, with_head=self.paras.with_head)
            self.dr = self.mockingjay.dr
            if input_dim is None:
                input_dim = self.mock_config['mockingjay']['hidden_size']
        elif 'apc' in self.task:
            self.apc = get_apc_model(path=self.paras.apc_path)
            if input_dim is None: 
                input_dim = self.mock_config['mockingjay']['hidden_size'] # use identical dim size for fair comparison
        elif 'baseline' in self.task:
            if input_dim is None: 
                input_dim = mel_dim
        else:
            raise NotImplementedError('Invalid Task!')

        if self.model_type == 'linear':
            self.classifier = LinearClassifier(input_dim=input_dim,
                                               class_num=self.dataloader.dataset.class_num,
                                               task=self.task,
                                               dconfig=self.config['downstream']['linear'],
                                               sequencial=False).to(self.device)
        elif self.model_type == 'rnn':
            self.classifier = RnnClassifier(input_dim=input_dim,
                                            class_num=self.dataloader.dataset.class_num,
                                            task=self.task,
                                            dconfig=self.config['downstream']['rnn']).to(self.device)
        elif self.model_type == "mean_linear":
            self.classifier = MeanLinearClassifier(input_dim=input_dim,
                                            class_num=self.dataloader.dataset.class_num,
                                            task=self.task,
                                            dconfig=self.config['downstream']['mean_linear']).to(self.device)
        elif self.model_type == "mean_linear_v2":
            self.classifier = MeanLinearClassifier_v2(input_dim=input_dim,
                                            class_num=self.dataloader.dataset.class_num,
                                            task=self.task,
                                            dconfig=self.config['downstream']['mean_linear_v2']).to(self.device)
        else:
            NotImplementedError

        if not inference and self.fine_tune:
            # Setup Fine tune optimizer
            self.mockingjay.mockingjay.train()
            param_optimizer = list(self.mockingjay.mockingjay.named_parameters()) + list(self.classifier.named_parameters())
            self.optimizer = get_mockingjay_optimizer(params=param_optimizer, 
                                                      lr=self.learning_rate, 
                                                      warmup_proportion=self.config['optimizer']['warmup_proportion'],
                                                      training_steps=self.total_steps)
        elif not inference:
            self.optimizer = Adam(self.classifier.parameters(), lr=self.learning_rate, betas=(0.9, 0.999))
            self.classifier.train()
        else:
            self.classifier.eval()

        if self.load: # This will be set to True by default when Tester is running set_model()
            self.load_model(inference=inference)


    def save_model(self, name, model_all=True, assign_name=None):
        if model_all:
            all_states = {
                'Classifier': self.classifier.state_dict(),
                'Mockingjay': self.mockingjay.mockingjay.state_dict() if self.fine_tune else None,
                'Optimizer': self.optimizer.state_dict(),
                'Global_step': self.global_step,
                'Settings': {
                    'Config': self.config,
                    'Paras': self.paras,
                },
            }
        else:
            all_states = {
                'Classifier': self.classifier.state_dict(),
                'Settings': {
                    'Config': self.config,
                    'Paras': self.paras,
                },
            }

        if assign_name is not None:
            model_path = f'{self.ckpdir}/{assign_name}.ckpt'
            torch.save(all_states, model_path)
            return

        new_model_path = '{}/{}-{}.ckpt'.format(self.ckpdir, name, self.global_step)
        torch.save(all_states, new_model_path)
        self.model_kept.append(new_model_path)

        if len(self.model_kept) >= self.max_keep:
            os.remove(self.model_kept[0])
            self.model_kept.pop(0)


    def load_model(self, inference=False):
        self.verbose('Load model from {}'.format(self.ckpt))
        all_states = torch.load(self.ckpt, map_location='cpu')
        
        if 'Classifier' in self.load_model_list:
            try:
                self.classifier.load_state_dict(all_states['Classifier'])
                self.verbose('[Classifier] - Loaded')
            except: self.verbose('[Classifier - X]')

        if 'Optimizer' in self.load_model_list and not inference:
            try:
                self.optimizer.load_state_dict(all_states['Optimizer'])
                for state in self.optimizer.state.values():
                    for k, v in state.items():
                        if torch.is_tensor(v):
                            state[k] = v.cuda()
                self.verbose('[Optimizer] - Loaded')
            except: self.verbose('[Optimizer - X]')

        if 'Global_step' in self.load_model_list:
            try:
                self.global_step = all_states['Global_step']
                self.verbose('[Global_step] - Loaded')
            except: self.verbose('[Global_step - X]')

        if self.fine_tune:
            try:
                self.verbose('@ Downstream, [Fine-Tuned Mockingjay] - Loading from Upstream Tester...')
                self.mockingjay.load_model(inference=inference, from_path=self.ckpt)
                self.verbose('@ Downstream, [Fine-Tuned Mockingjay] - Loaded')
            except: self.verbose('[Fine-Tuned Mockingjay] - X')

        self.verbose('Model loading complete!')


###########
# TRAINER #
###########
class Downstream_Trainer(Downstream_Solver):
    ''' Handler for complete training progress'''
    def __init__(self, config, paras, task):
        super(Downstream_Trainer, self).__init__(config, paras, task)

        # Logger Settings
        self.logdir = os.path.join(paras.logdir, self.exp_name)
        self.log = SummaryWriter(self.logdir)

        # Training details
        self.log_step = config['downstream']['log_step']
        self.save_step = config['downstream']['save_step']
        self.dev_step = config['downstream']['dev_step']
        self.total_steps = config['downstream']['total_steps']
        self.learning_rate = float(config['downstream']['learning_rate'])
        self.max_keep = config['downstream']['max_keep']
        self.eval = config['downstream']['evaluation']
        self.gradient_clipping = config['optimizer']['gradient_clipping']
        self.reset_train()
        if self.fine_tune:
             self.total_steps = self.total_steps * 2 # train two epcohs to fine-tune the model, set steps manually in config/*.yaml

        # mkdir
        if not os.path.exists(self.paras.ckpdir): os.makedirs(self.paras.ckpdir)
        if not os.path.exists(self.ckpdir): os.makedirs(self.ckpdir)


    def reset_train(self):
        self.model_kept = []
        self.global_step = 1


    def exec(self,wandb=None):
        ''' Training of downstream tasks'''
        self.verbose('Training set total ' + str(len(self.dataloader)) + ' batches.')

        pbar = tqdm(total=self.total_steps)
        corrects = 0
        valids = 0
        best_acc = 0.0
        best_val_acc = 0.0
        loses = 0.0
        while self.global_step <= self.total_steps:

            for features, labels in tqdm(self.dataloader, desc="Iteration"):
                try:
                    if self.global_step > self.total_steps: break
                    # features: (1, batch_size, seq_len, feature)
                    # dimension of labels is depends on task and dataset, but the first dimention is always trivial due to bucketing
                    # eg. (1, batch_size, seq_len) or (1, batch_size)
                    labels = labels.squeeze(0).to(device=self.device)  # labels can be torch.long or torch.float (regression)
                    if 'speaker' in self.task: # Doesn't need the whole utterance to predict speaker
                        original_len = features[0].size(2)
                        reduce_factor = 3
                        if self.run_mockingjay: features = (features[0][:, :, :original_len//reduce_factor, :], features[1][:, :, :original_len//reduce_factor, :], features[2][:, :, :original_len//reduce_factor])
                        else: features = features[:, :, :original_len//reduce_factor, :]
                    if self.run_mockingjay and self.paras.with_head:
                        # representations shape: (batch_size, seq_len, feature)
                        representations = self.mockingjay.forward_with_head(features, process_from_loader=True)
                        features = self.up_sample_frames(features[0].squeeze(0))
                    elif self.run_mockingjay and self.fine_tune:
                        # representations shape: (batch_size, seq_len, feature)
                        representations = self.mockingjay.forward_fine_tune(features, tile=False if 'speaker' in self.task else True, process_from_loader=True)
                        features = self.up_sample_frames(features[0].squeeze(0)) if 'speaker' not in self.task else features[0].squeeze(0)
                    elif self.run_mockingjay:
                        # representations shape: (batch_size, layer, seq_len, feature)
                        representations = self.mockingjay.forward(features, tile=False if 'speaker' in self.task else True, process_from_loader=True)
                        features = self.up_sample_frames(features[0].squeeze(0)) if 'speaker' not in self.task else features[0].squeeze(0)
                    elif self.run_apc:
                        # representations shape: (batch_size, layer, seq_len, feature)
                        representations = self.apc.forward(features)
                        features = features.squeeze(0)
                    else:
                        # representations shape: (batch_size, seq_len, feature)
                        features = features.squeeze(0)
                        representations = features.to(device=self.device, dtype=torch.float32)

                    # Since zero padding technique, some timestamps of features are not valid
                    # For each timestamps, we mark 1 on valid timestamps, and 0 otherwise
                    # This variable can be useful for frame-wise metric, like phoneme recognition or speaker verification
                    # label_mask: (batch_size, seq_len), LongTensor
                    # valid_lengths: (batch_size), LongTensor
                    label_mask = (features.sum(dim=-1) != 0).type(torch.LongTensor).to(device=self.device, dtype=torch.long)
                    valid_lengths = label_mask.sum(dim=1)

                    if self.model_type == 'linear':
                        # labels: (batch_size, seq_len)
                        loss, _, correct, valid = self.classifier(representations, labels, label_mask)
                    elif self.model_type == 'rnn':
                        # labels: (batch_size, )
                        loss, _, correct, valid = self.classifier(representations, labels, valid_lengths)
                    elif self.model_type == "mean_linear":
                        loss, _, correct, valid = self.classifier(representations, labels, valid_lengths)
                    elif self.model_type == "mean_linear_v2":
                        loss, _, correct, valid = self.classifier(representations, labels, valid_lengths)
<<<<<<< HEAD

=======
>>>>>>> 7a44a5eb
                    else:
                        raise NotImplementedError('Invalid `model_type`!')

                    # Accumulate Loss
                    loss.backward()

                    loses += loss.detach().item()
                    corrects += correct
                    valids += valid

                    # Update
                    if self.fine_tune: 
                        grad_norm = torch.nn.utils.clip_grad_norm_(list(self.mockingjay.mockingjay.parameters()) + list(self.classifier.parameters()), \
                                                                   self.gradient_clipping)
                    else:
                        grad_norm = torch.nn.utils.clip_grad_norm_(self.classifier.parameters(), \
                                                                   self.gradient_clipping)
                    if math.isnan(grad_norm):
                        self.verbose('Error : grad norm is NaN @ step ' + str(self.global_step))
                    else:
                        self.optimizer.step()
                    self.optimizer.zero_grad()

                    if self.global_step % self.log_step == 0:
                        # Log
                        acc = corrects.item() / valids.item()
                        los = loses / self.log_step
                        metric = {"acc":acc, "loss":los, "gradient_norm":grad_norm}
                        wandb.log(metric,step=self.global_step)
                        self.log.add_scalar('acc', acc, self.global_step)
                        self.log.add_scalar('loss', los, self.global_step)
                        self.log.add_scalar('gradient norm', grad_norm, self.global_step)
                        pbar.set_description('Loss %.5f, Acc %.5f' % (los, acc))

                        loses = 0.0
                        corrects = 0
                        valids = 0

                    if self.global_step % self.save_step == 0 and acc > best_acc:
                        self.save_model(self.task)
                        best_acc = acc

                    if self.eval != 'None' and self.global_step % self.dev_step == 0:
                        self.save_model(self.task, assign_name='tmp')
                        torch.cuda.empty_cache()

                        evaluation = self.config['downstream']['evaluation']
                        tmp_model_path = '{}/tmp.ckpt'.format(self.ckpdir)
                        new_dckpt = '/'.join(tmp_model_path.split('/')[-2:])
                        test_config = copy.deepcopy(self.mock_config)
                        test_paras = copy.deepcopy(self.mock_paras)
                        test_paras.dckpt = new_dckpt
                        tester = Downstream_Tester(test_config, test_paras, task=self.task)
                        tester.load_data(split=evaluation, load=self.task.split('_')[-1])
                        tester.set_model(inference=True)
                        eval_loss, eval_acc, eval_logits = tester.exec()
                        if wandb != None:
                            metric = {"eval_acc":eval_acc, "eval_loss":eval_loss}
                            wandb.log(metric,step=self.global_step)
                        self.log.add_scalar(f'{evaluation}_loss', eval_loss, self.global_step)
                        self.log.add_scalar(f'{evaluation}_acc', eval_acc, self.global_step)
                        if eval_acc > best_val_acc:
                            self.verbose('Saving new best model on validation')
                            self.save_model(self.task, assign_name='best_val')
                            torch.save(eval_logits, f'{self.ckpdir}/best_val.logits')
                            torch.cuda.empty_cache()
                            best_val_acc = eval_acc
                
                except RuntimeError:
                    print('CUDA out of memory at step: ', self.global_step)
                    torch.cuda.empty_cache()
                    self.optimizer.zero_grad()

                pbar.update(1)
                self.global_step += 1
                
        pbar.close()
        self.reset_train()


##########
# TESTER #
##########
class Downstream_Tester(Downstream_Solver):
    ''' Handler for complete testing progress'''
    def __init__(self, config, paras, task):
        super(Downstream_Tester, self).__init__(config, paras, task)
        self.duo_feature = False # Set duo feature to False since only input mel is needed during testing
        self.load = True # Tester will load pre-trained models automatically
    
    def exec(self):
        ''' Testing of downstream tasks'''
        self.verbose('Testing set total ' + str(len(self.dataloader)) + ' batches.')
        timer = Timer()
        timer.start()

        valid_count = 0
        correct_count = 0
        loss_sum = 0
        all_logits = []

        oom_counter = 0
        for features, labels in tqdm(self.dataloader, desc="Iteration"):
            with torch.no_grad():
                try:
                    # features: (1, batch_size, seq_len, feature)
                    # dimension of labels is depends on task and dataset, but the first dimention is always trivial due to bucketing
                    labels = labels.squeeze(0).to(device=self.device)

                    if self.run_mockingjay and self.paras.with_head:
                        # representations shape: (batch_size, seq_len, feature)
                        representations = self.mockingjay.forward_with_head(features, process_from_loader=True)
                        features = self.up_sample_frames(features[0].squeeze(0))
                    elif self.run_mockingjay and self.fine_tune:
                        # representations shape: (batch_size, seq_len, feature)
                        representations = self.mockingjay.forward_fine_tune(features, tile=False if 'speaker' in self.task else True, process_from_loader=True)
                        features = self.up_sample_frames(features[0].squeeze(0)) if 'speaker' not in self.task else features[0].squeeze(0)
                    elif self.run_mockingjay:
                        # representations shape: (batch_size, layer, seq_len, feature)
                        representations = self.mockingjay.forward(features, tile=False if 'speaker' in self.task else True, process_from_loader=True)
                        features = self.up_sample_frames(features[0].squeeze(0)) if 'speaker' not in self.task else features[0].squeeze(0)
                    elif self.run_apc:
                        # representations shape: (batch_size, layer, seq_len, feature)
                        representations = self.apc.forward(features)
                        features = features.squeeze(0)
                    else:
                        # representations shape: (batch_size, seq_len, feature)
                        features = features.squeeze(0)
                        representations = features.to(device=self.device, dtype=torch.float32)

                    # Since zero padding technique, some timestamps of features are not valid
                    # For each timestamps, we mark 1 on valid timestamps, and 0 otherwise
                    # This variable can be useful for frame-wise metric, like phoneme recognition or speaker verification
                    # label_mask: (batch_size, seq_len), LongTensor
                    label_mask = (features.sum(dim=-1) != 0).type(torch.LongTensor).to(device=self.device, dtype=torch.long)
                    valid_lengths = label_mask.sum(dim=1)

                    if self.model_type == 'linear':
                        # labels: (batch_size, seq_len)
                        loss, logits, correct, valid = self.classifier(representations, labels, label_mask)
                    elif self.model_type == 'rnn':
                        # labels: (batch_size, )
                        loss, logits, correct, valid = self.classifier(representations, labels, valid_lengths)
                    elif self.model_type == "mean_linear":
                        loss, logits, correct, valid = self.classifier(representations, labels, valid_lengths)
                    
                    elif self.model_type == "mean_linear_v2":
                        loss, logits, correct, valid = self.classifier(representations, labels, valid_lengths)
                    else:
                        pass
                    loss_sum += loss.detach().cpu().item()
                    all_logits.append(logits)
                    correct_count += correct.item()
                    valid_count += valid.item()

                except RuntimeError:
                    if oom_counter > 10: break
                    else: oom_counter += 1
                    print('CUDA out of memory during testing, aborting after ' + str(10 - oom_counter) + ' more tries...')
                    torch.cuda.empty_cache()

        average_loss = loss_sum / len(self.dataloader)
        test_acc = correct_count * 1.0 / valid_count
        self.verbose(f'Test result: loss {average_loss}, acc {test_acc}')

        timer.end()
        timer.report()
        
        return average_loss, test_acc, all_logits


def get_mockingjay_optimizer(params, lr, warmup_proportion, training_steps):
    no_decay = ['bias', 'LayerNorm.bias', 'LayerNorm.weight']
    optimizer_grouped_parameters = [
        {'params': [p for n, p in params if not any(nd in n for nd in no_decay)], 'weight_decay': 0.01},
        {'params': [p for n, p in params if any(nd in n for nd in no_decay)], 'weight_decay': 0.0}
        ]
    optimizer = BertAdam(optimizer_grouped_parameters,
                         lr=lr,
                         warmup=warmup_proportion,
                         t_total=training_steps)
    return optimizer<|MERGE_RESOLUTION|>--- conflicted
+++ resolved
@@ -337,10 +337,6 @@
                         loss, _, correct, valid = self.classifier(representations, labels, valid_lengths)
                     elif self.model_type == "mean_linear_v2":
                         loss, _, correct, valid = self.classifier(representations, labels, valid_lengths)
-<<<<<<< HEAD
-
-=======
->>>>>>> 7a44a5eb
                     else:
                         raise NotImplementedError('Invalid `model_type`!')
 
