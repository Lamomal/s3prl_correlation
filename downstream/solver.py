# -*- coding: utf-8 -*- #
"""*********************************************************************************************"""
#   FileName     [ downstream/solver.py ]
#   Synopsis     [ solvers for the mockingjay downstream model: trainer / tester ]
#   Author       [ Andy T. Liu (Andi611) ]
#   Copyright    [ Copyleft(c), Speech Lab, NTU, Taiwan ]
"""*********************************************************************************************"""


###############
# IMPORTATION #
###############
import os
import torch
import copy
import math
import random
import librosa
import numpy as np
from torch.optim import Adam
from tqdm import tqdm, trange
import torch.nn.functional as F
from tensorboardX import SummaryWriter
from dataloader import get_Dataloader
from mockingjay.solver import Solver, Tester
from downstream.model import LinearClassifier, RnnClassifier, MeanLinearClassifier, MeanLinearClassifier_v2
from utils.audio import mel_dim, num_freq, sample_rate, inv_spectrogram
from utils.timer import Timer
from runner_apc import get_apc_model
from mockingjay.optimization import BertAdam, WarmupLinearSchedule, Lamb, get_linear_schedule_with_warmup
import apex
from apex import amp

##########
# SOLVER #
##########
class Downstream_Solver(Solver):
    ''' Handler for complete training progress'''
    def __init__(self, config, paras, task):
        super(Downstream_Solver, self).__init__(config, paras)
        # Downstream task the solver is solving
        self.task = task
        self.mock_paras = copy.deepcopy(paras)
        self.mock_config = copy.deepcopy(config)
        self.mock_config['timer'] = config['timer']

        # path and directories
        self.exp_name = self.exp_name.replace('mockingjay', task)
        self.paras.ckpdir = paras.ckpdir.replace('mockingjay', task)
        self.ckpdir = self.ckpdir.replace('mockingjay', task)
        self.ckpt = os.path.join(paras.ckpdir, paras.dckpt)

        # modify log directory
        paras.logdir = paras.logdir.replace('mockingjay', task)

        # model
        self.load_model_list = config['downstream']['load_model_list']
        self.fine_tune = paras.fine_tune
        self.run_mockingjay = True if 'mockingjay' in task else False
        self.run_apc = True if 'apc' in task else False
        if self.fine_tune:  
            assert(self.run_mockingjay), 'Use `--run_mockingjay` to fine-tune the mockingjay model.'
            assert(not self.run_apc), 'Fine tuning only supports the mockingjay model.'
            assert(not self.paras.with_head), 'Fine tuning only supports the mockingjay model, not with head.'
        assert( not (self.run_mockingjay and self.run_apc) ), 'Mockingjay and Apc can not run at the same time!'
        if self.run_mockingjay and self.paras.with_head: self.verbose('Using Mockingjay representations from head.')
        elif self.run_mockingjay and self.fine_tune: self.verbose('Fine-tuning on Mockingjay representations.')
        elif self.run_mockingjay: self.verbose('Using Mockingjay representations.')


    def load_data(self, split='train', load='phone'):
        ''' Load date for training / testing'''
        assert(load in ['phone', 'sentiment', 'speaker', 'speaker_large']), 'Unsupported dataloader!'
        if load == 'phone' or load == 'speaker_large':
            if split == 'train':
                self.verbose('Loading source data from ' + str(self.config['dataloader']['train_set']) + ' from ' + self.config['dataloader']['data_path'])
                if load == 'phone': self.verbose('Loading phone data from ' + str(self.config['dataloader']['train_set']) + ' from ' + self.config['dataloader']['phone_path'])
            elif split == 'test': 
                self.verbose('Loading testing data ' + str(self.config['dataloader']['test_set']) + ' from ' + self.config['dataloader']['data_path'])
                if load == 'phone': self.verbose('Loading label data ' + str(self.config['dataloader']['test_set']) + ' from ' + self.config['dataloader']['phone_path'])
            else:
                raise NotImplementedError('Invalid `split` argument!')
        elif load == 'speaker':
            if split == 'train':
                self.verbose('Loading source data from ' + str(self.config['dataloader']['train_set']).replace('360', '100') + ' from ' + self.config['dataloader']['data_path'])
            elif split == 'test':
                self.verbose('Loading testing data ' + str(self.config['dataloader']['test_set']).replace('360', '100') + ' from ' + self.config['dataloader']['data_path'])
            else:
                raise NotImplementedError('Invalid `split` argument!')
        elif load == 'sentiment':
            target = self.config['dataloader']['sentiment_config']['dataset']
            sentiment_path = self.config['dataloader']['sentiment_config'][target]['path']
            self.verbose(f'Loading {split} data from {sentiment_path}')
        else:
            raise NotImplementedError('Unsupported downstream tasks.')

        setattr(self, 'dataloader', get_Dataloader(split, load=load, use_gpu=self.paras.gpu, \
                run_mockingjay=self.run_mockingjay, mock_config=self.config['mockingjay'], \
                **self.config['dataloader']))


    def set_model(self, inference=False,wandb=None):
        
        if "phone" in self.task:
            self.model_type = "linear"
        elif "sentiment" in self.task:
            self.model_type = "mean_linear_v2"
        else:
            self.model_type = "mean_linear_v2" 

        input_dim = int(self.config['downstream'][self.model_type]['input_dim']) if \
                    self.config['downstream'][self.model_type]['input_dim'] != 'None' else None
        if 'mockingjay' in self.task:
            self.mockingjay = Tester(self.mock_config, self.mock_paras)
            if self.fine_tune and inference: self.mockingjay.load = False # Do not load twice when testing the fine-tuned model, load only for fine-tune training
            self.mockingjay.set_model(inference=True, with_head=self.paras.with_head)
            self.dr = self.mockingjay.dr
            if input_dim is None:
                input_dim = self.mock_config['mockingjay']['hidden_size']
        elif 'apc' in self.task:
            self.apc = get_apc_model(path=self.paras.apc_path)
            if input_dim is None: 
                input_dim = self.mock_config['mockingjay']['hidden_size'] # use identical dim size for fair comparison
        elif 'baseline' in self.task:
            if input_dim is None: 
                input_dim = mel_dim
        else:
            raise NotImplementedError('Invalid Task!')

        if self.model_type == 'linear':
            self.classifier = LinearClassifier(input_dim=input_dim,
                                               class_num=self.dataloader.dataset.class_num,
                                               task=self.task,
                                               dconfig=self.config['downstream']['linear'],
                                               sequencial=False).to(self.device)
        elif self.model_type == 'rnn':
            self.classifier = RnnClassifier(input_dim=input_dim,
                                            class_num=self.dataloader.dataset.class_num,
                                            task=self.task,
                                            dconfig=self.config['downstream']['rnn']).to(self.device)
        elif self.model_type == "mean_linear":
            self.classifier = MeanLinearClassifier(input_dim=input_dim,
                                            class_num=self.dataloader.dataset.class_num,
                                            task=self.task,
                                            dconfig=self.config['downstream']['mean_linear']).to(self.device)
        elif self.model_type == "mean_linear_v2":
            self.classifier = MeanLinearClassifier_v2(input_dim=input_dim,
                                            class_num=self.dataloader.dataset.class_num,
                                            task=self.task,
                                            dconfig=self.config['downstream']['mean_linear_v2']).to(self.device)
        else:
            NotImplementedError


        if not inference and self.fine_tune:
            # Setup Fine tune optimizer
            self.mockingjay.mockingjay.train()
            param_optimizer = list(self.mockingjay.mockingjay.named_parameters()) + list(self.classifier.named_parameters())
            self.optimizer = get_mockingjay_optimizer(params=param_optimizer, 
                                                      lr=self.learning_rate, 
                                                      warmup_proportion=self.config['optimizer']['warmup_proportion'],
                                                      training_steps=self.total_steps)

        elif not inference:
            self.optimizer = Adam(self.classifier.parameters(), lr=self.learning_rate, betas=(0.9, 0.999))
            
            self.classifier.train()
        else:
            self.classifier.eval()

        if self.load: # This will be set to True by default when Tester is running set_model()
            self.load_model(inference=inference)


    def save_model(self, name, model_all=True, assign_name=None):
        if model_all:
            all_states = {
                'Classifier': self.classifier.state_dict(),
                'Mockingjay': self.mockingjay.mockingjay.state_dict() if self.fine_tune else None,
                'Optimizer': self.optimizer.state_dict(),
                'Global_step': self.global_step,
                'Settings': {
                    'Config': self.config,
                    'Paras': self.paras,
                },
            }
        else:
            all_states = {
                'Classifier': self.classifier.state_dict(),
                'Settings': {
                    'Config': self.config,
                    'Paras': self.paras,
                },
            }

        if assign_name is not None:
            model_path = f'{self.ckpdir}/{assign_name}.ckpt'
            torch.save(all_states, model_path)
            return

        new_model_path = '{}/{}-{}.ckpt'.format(self.ckpdir, name, self.global_step)
        torch.save(all_states, new_model_path)
        self.model_kept.append(new_model_path)

        if len(self.model_kept) >= self.max_keep:
            os.remove(self.model_kept[0])
            self.model_kept.pop(0)


    def load_model(self, inference=False):
        self.verbose('Load model from {}'.format(self.ckpt))
        all_states = torch.load(self.ckpt, map_location='cpu')
        
        if 'Classifier' in self.load_model_list:
            try:
                self.classifier.load_state_dict(all_states['Classifier'])
                self.verbose('[Classifier] - Loaded')
            except: self.verbose('[Classifier - X]')

        if 'Optimizer' in self.load_model_list and not inference:
            try:
                self.optimizer.load_state_dict(all_states['Optimizer'])
                for state in self.optimizer.state.values():
                    for k, v in state.items():
                        if torch.is_tensor(v):
                            state[k] = v.cuda()
                self.verbose('[Optimizer] - Loaded')
            except: self.verbose('[Optimizer - X]')

        if 'Global_step' in self.load_model_list:
            try:
                self.global_step = all_states['Global_step']
                self.verbose('[Global_step] - Loaded')
            except: self.verbose('[Global_step - X]')

        if self.fine_tune:
            try:
                self.verbose('@ Downstream, [Fine-Tuned Mockingjay] - Loading from Upstream Tester...')
                self.mockingjay.load_model(inference=inference, from_path=self.ckpt)
                self.verbose('@ Downstream, [Fine-Tuned Mockingjay] - Loaded')
            except: self.verbose('[Fine-Tuned Mockingjay] - X')

        self.verbose('Model loading complete!')


###########
# TRAINER #
###########
class Downstream_Trainer(Downstream_Solver):
    ''' Handler for complete training progress'''
    def __init__(self, config, paras, task):
        super(Downstream_Trainer, self).__init__(config, paras, task)

        # Logger Settings
        self.logdir = os.path.join(paras.logdir, self.exp_name)
        self.log = SummaryWriter(self.logdir)

        # Training details
        self.log_step = config['downstream']['log_step']
        self.save_step = config['downstream']['save_step']
        self.dev_step = config['downstream']['dev_step']
        self.total_steps = config['downstream']['total_steps']
        self.learning_rate = float(config['downstream']['learning_rate'])
        self.max_keep = config['downstream']['max_keep']
        self.eval = config['downstream']['evaluation']
        self.gradient_clipping = config['optimizer']['gradient_clipping']
        self.reset_train()
        if self.fine_tune:
                self.total_steps = self.total_steps * 2 # train two epcohs to fine-tune the model, set steps manually in config/*.yaml

        # mkdir
        if not os.path.exists(self.paras.ckpdir): os.makedirs(self.paras.ckpdir)
        if not os.path.exists(self.ckpdir): os.makedirs(self.ckpdir)


    def reset_train(self):
        self.model_kept = []
        self.global_step = 1


    def exec(self,wandb=None):
        ''' Training of downstream tasks'''
        self.verbose('Training set total ' + str(len(self.dataloader)) + ' batches.')

        pbar = tqdm(total=self.total_steps)
        corrects = 0
        valids = 0
        best_acc = 0.0
        best_val_acc = 0.0
        loses = 0.0
        while self.global_step <= self.total_steps:

            for features, labels in tqdm(self.dataloader, desc="Iteration"):
                try:
                    if self.global_step > self.total_steps: break
                    # features: (1, batch_size, seq_len, feature)
                    # dimension of labels is depends on task and dataset, but the first dimention is always trivial due to bucketing
                    # eg. (1, batch_size, seq_len) or (1, batch_size)
                    labels = labels.squeeze(0).to(device=self.device)  # labels can be torch.long or torch.float (regression)
                    if 'speaker' in self.task: # Doesn't need the whole utterance to predict speaker
                        original_len = features[0].size(2)
                        reduce_factor = 3
                        if self.run_mockingjay: features = (features[0][:, :, :original_len//reduce_factor, :], features[1][:, :, :original_len//reduce_factor, :], features[2][:, :, :original_len//reduce_factor])
                        else: features = features[:, :, :original_len//reduce_factor, :]
                    if self.run_mockingjay and self.paras.with_head:
                        # representations shape: (batch_size, seq_len, feature)
                        representations = self.mockingjay.forward_with_head(features, process_from_loader=True)
                        features = self.up_sample_frames(features[0].squeeze(0))
                    elif self.run_mockingjay and self.fine_tune:
                        # representations shape: (batch_size, seq_len, feature)
                        representations = self.mockingjay.forward_fine_tune(features, tile=False if 'speaker' in self.task else True, process_from_loader=True)
                        features = self.up_sample_frames(features[0].squeeze(0)) if 'speaker' not in self.task else features[0].squeeze(0)
                    elif self.run_mockingjay:
                        # representations shape: (batch_size, layer, seq_len, feature)
                        representations = self.mockingjay.forward(features, tile=False if 'speaker' in self.task else True, process_from_loader=True)
                        features = self.up_sample_frames(features[0].squeeze(0)) if 'speaker' not in self.task else features[0].squeeze(0)
                    elif self.run_apc:
                        # representations shape: (batch_size, layer, seq_len, feature)
                        representations = self.apc.forward(features)
                        features = features.squeeze(0)
                    else:
                        # representations shape: (batch_size, seq_len, feature)
                        features = features.squeeze(0)
                        representations = features.to(device=self.device, dtype=torch.float32)

                    # Since zero padding technique, some timestamps of features are not valid
                    # For each timestamps, we mark 1 on valid timestamps, and 0 otherwise
                    # This variable can be useful for frame-wise metric, like phoneme recognition or speaker verification
                    # label_mask: (batch_size, seq_len), LongTensor
                    # valid_lengths: (batch_size), LongTensor
                    label_mask = (features.sum(dim=-1) != 0).type(torch.LongTensor).to(device=self.device, dtype=torch.long)
                    valid_lengths = label_mask.sum(dim=1)

                    if self.model_type == 'linear':
                        # labels: (batch_size, seq_len)
                        loss, _, correct, valid = self.classifier(representations, labels, label_mask)
                    elif self.model_type == 'rnn':
                        # labels: (batch_size, )
                        loss, _, correct, valid = self.classifier(representations, labels, valid_lengths)
                    elif self.model_type == "mean_linear":
                        loss, _, correct, valid = self.classifier(representations, labels, valid_lengths)
                    elif self.model_type == "mean_linear_v2":
                        loss, _, correct, valid = self.classifier(representations, labels, valid_lengths)
                    else:
                        raise NotImplementedError('Invalid `model_type`!')

                    # Accumulate Loss
                    loss.backward()

                    loses += loss.detach().item()
                    corrects += correct
                    valids += valid

                    # Update
                    if self.fine_tune: 
                        grad_norm = torch.nn.utils.clip_grad_norm_(list(self.mockingjay.mockingjay.parameters()) + list(self.classifier.parameters()), \
                                                                   self.gradient_clipping)
                    else:
                        grad_norm = torch.nn.utils.clip_grad_norm_(self.classifier.parameters(), \
                                                                   self.gradient_clipping)
                    if math.isnan(grad_norm):
                        self.verbose('Error : grad norm is NaN @ step ' + str(self.global_step))
                    else:
                        self.optimizer.step()
                    self.optimizer.zero_grad()

                    if self.global_step % self.log_step == 0:
                        # Log
                        acc = corrects.item() / valids.item()
                        los = loses / self.log_step
                        metric = {"acc":acc, "loss":los, "gradient_norm":grad_norm}
                        wandb.log(metric,step=self.global_step)
                        self.log.add_scalar('acc', acc, self.global_step)
                        self.log.add_scalar('loss', los, self.global_step)
                        self.log.add_scalar('gradient norm', grad_norm, self.global_step)
                        pbar.set_description('Loss %.5f, Acc %.5f' % (los, acc))

                        loses = 0.0
                        corrects = 0
                        valids = 0

                    if self.global_step % self.save_step == 0 and acc > best_acc:
                        self.save_model(self.task)
                        best_acc = acc

                    if self.eval != 'None' and self.global_step % self.dev_step == 0:
                        self.save_model(self.task, assign_name='tmp')
                        torch.cuda.empty_cache()

                        evaluation = self.config['downstream']['evaluation']
                        tmp_model_path = '{}/tmp.ckpt'.format(self.ckpdir)
                        new_dckpt = '/'.join(tmp_model_path.split('/')[-2:])
                        test_config = copy.deepcopy(self.mock_config)
                        test_paras = copy.deepcopy(self.mock_paras)
                        test_paras.dckpt = new_dckpt
                        tester = Downstream_Tester(test_config, test_paras, task=self.task)
                        tester.load_data(split=evaluation, load=self.task.split('_')[-1])
                        tester.set_model(inference=True)
                        eval_loss, eval_acc, eval_logits = tester.exec()
                        if wandb != None:
                            metric = {"eval_acc":eval_acc, "eval_loss":eval_loss}
                            wandb.log(metric,step=self.global_step)
                        self.log.add_scalar(f'{evaluation}_loss', eval_loss, self.global_step)
                        self.log.add_scalar(f'{evaluation}_acc', eval_acc, self.global_step)
                        if eval_acc > best_val_acc:
                            self.verbose('Saving new best model on validation')
                            self.save_model(self.task, assign_name='best_val')
                            torch.save(eval_logits, f'{self.ckpdir}/best_val.logits')
                            torch.cuda.empty_cache()
                            best_val_acc = eval_acc
                
                except RuntimeError as e:
                    if 'CUDA out of memory' in str(e):
                        print('CUDA out of memory at step: ', self.global_step)
                        torch.cuda.empty_cache()
                        self.optimizer.zero_grad()
                    else:
                        raise

                pbar.update(1)
                self.global_step += 1
                
        pbar.close()
        self.reset_train()

class Downstream_Trainer_epoch_training(Downstream_Solver):
    ''' Handler for complete training progress'''
    def __init__(self, config, paras, task):
        super(Downstream_Trainer_epoch_training, self).__init__(config, paras, task)

        # Logger Settings
        self.logdir = os.path.join(paras.logdir, self.exp_name)
        self.log = SummaryWriter(self.logdir)

        # Training details
        self.log_step = config['downstream']['log_step']
        self.save_step = config['downstream']['save_step']
        self.dev_step = config['downstream']['dev_step']
        self.learning_rate = float(config['downstream']['learning_rate'])
        self.max_keep = config['downstream']['max_keep']
        self.eval = config['downstream']['evaluation']
        self.gradient_clipping = config['optimizer']['gradient_clipping']
        self.epoch = int(config['downstream']["epoch"])
        self.apex = config['downstream']["apex"]

        self.reset_train()
        # if self.fine_tune:
        #      self.total_steps = self.total_steps * 2 # train two epcohs to fine-tune the model, set steps manually in config/*.yaml

        # mkdir
        if not os.path.exists(self.paras.ckpdir): os.makedirs(self.paras.ckpdir)
        if not os.path.exists(self.ckpdir): os.makedirs(self.ckpdir)


    def reset_train(self):
        self.model_kept = []
        self.global_step = 1

    def set_model(self, inference=False,wandb=None):
        
        if "phone" in self.task:
            self.model_type = "linear"
        elif "sentiment" in self.task:
            self.model_type = "mean_linear_v2"
        else:
            self.model_type = "mean_linear_v2" 

        input_dim = int(self.config['downstream'][self.model_type]['input_dim']) if \
                    self.config['downstream'][self.model_type]['input_dim'] != 'None' else None

        if 'mockingjay' in self.task:
            self.mockingjay = Tester(self.mock_config, self.mock_paras)
            if self.fine_tune and inference: self.mockingjay.load = False # Do not load twice when testing the fine-tuned model, load only for fine-tune training
            self.mockingjay.set_model(inference=True, with_head=self.paras.with_head)
            self.dr = self.mockingjay.dr
            if input_dim is None:
                input_dim = self.mock_config['mockingjay']['hidden_size']
        elif 'apc' in self.task:
            self.apc = get_apc_model(path=self.paras.apc_path)
            if input_dim is None: 
                input_dim = self.mock_config['mockingjay']['hidden_size'] # use identical dim size for fair comparison
        elif 'baseline' in self.task:
            if input_dim is None: 
                input_dim = mel_dim
        else:
            raise NotImplementedError('Invalid Task!')

        if self.model_type == 'linear':
            self.classifier = LinearClassifier(input_dim=input_dim,
                                               class_num=self.dataloader.dataset.class_num,
                                               task=self.task,
                                               dconfig=self.config['downstream']['linear'],
                                               sequencial=False).to(self.device)
        elif self.model_type == 'rnn':
            self.classifier = RnnClassifier(input_dim=input_dim,
                                            class_num=self.dataloader.dataset.class_num,
                                            task=self.task,
                                            dconfig=self.config['downstream']['rnn']).to(self.device)
        elif self.model_type == "mean_linear":
            self.classifier = MeanLinearClassifier(input_dim=input_dim,
                                            class_num=self.dataloader.dataset.class_num,
                                            task=self.task,
                                            dconfig=self.config['downstream']['mean_linear']).to(self.device)
        elif self.model_type == "mean_linear_v2":
            self.classifier = MeanLinearClassifier_v2(input_dim=input_dim,
                                            class_num=self.dataloader.dataset.class_num,
                                            task=self.task,
                                            dconfig=self.config['downstream']['mean_linear_v2']).to(self.device)
        else:
            NotImplementedError

        num_train_optimization_steps = len(self.dataloader) * self.epoch
        self.total_steps = num_train_optimization_steps

        if not inference and self.fine_tune:
            # Setup Fine tune optimizer
<<<<<<< HEAD
            if self.config['downstream']['warmup_steps'] is not None:
                self.warmup_steps = self.config['downstream']['warmup_steps']
            else: 
=======

            if self.config['downstream']['warmup_steps']:
                self.warmup_steps = int(self.config['downstream']['warmup_steps']) 
            else:
>>>>>>> 1483ce77
                self.warmup_steps = int( num_train_optimization_steps * self.config['optimizer']['warmup_proportion'] )

            self.mockingjay.mockingjay.train()
            param_optimizer = list(self.mockingjay.mockingjay.named_parameters()) + list(self.classifier.named_parameters())
            self.optimizer = get_mockingjay_optimizer(params=param_optimizer, 
                                                      lr=self.learning_rate, 
                                                      warmup_proportion=self.config['optimizer']['warmup_proportion'],
                                                      training_steps=num_train_optimization_steps,
                                                      optimizer="LAMB")
            self.mockingjay.mockingjay, self.optimizer = amp.initialize(self.mockingjay.mockingjay, self.optimizer, opt_level="O1")
            self.scheduler = get_linear_schedule_with_warmup(optimizer=self.optimizer, num_warmup_steps=self.warmup_steps, num_training_steps=num_train_optimization_steps)
        elif not inference:
            self.optimizer = Adam(self.classifier.parameters(), lr=self.learning_rate, betas=(0.9, 0.999))
            
            self.classifier.train()
        else:
            self.classifier.eval()

        if self.load: # This will be set to True by default when Tester is running set_model()
            self.load_model(inference=inference)


    def exec(self,wandb=None):
        ''' Training of downstream tasks'''
        self.verbose('Training set total ' + str(len(self.dataloader)) + ' batches.')

        pbar = tqdm(total=self.total_steps)
        corrects = 0
        valids = 0
        best_acc = 0.0
        best_val_acc = 0.0
        loses = 0.0

        for i in range(self.epoch):

            for features, labels in tqdm(self.dataloader, desc="Iteration"):
                try:
                    if self.global_step > self.total_steps: break
                    # features: (1, batch_size, seq_len, feature)
                    # dimension of labels is depends on task and dataset, but the first dimention is always trivial due to bucketing
                    # eg. (1, batch_size, seq_len) or (1, batch_size)
                    labels = labels.squeeze(0).to(device=self.device)  # labels can be torch.long or torch.float (regression)
                    if 'speaker' in self.task: # Doesn't need the whole utterance to predict speaker
                        original_len = features[0].size(2)
                        reduce_factor = 3
                        if self.run_mockingjay: features = (features[0][:, :, :original_len//reduce_factor, :], features[1][:, :, :original_len//reduce_factor, :], features[2][:, :, :original_len//reduce_factor])
                        else: features = features[:, :, :original_len//reduce_factor, :]
                    if self.run_mockingjay and self.paras.with_head:
                        # representations shape: (batch_size, seq_len, feature)
                        representations = self.mockingjay.forward_with_head(features, process_from_loader=True)
                        features = self.up_sample_frames(features[0].squeeze(0))
                    elif self.run_mockingjay and self.fine_tune:
                        # representations shape: (batch_size, seq_len, feature)
                        representations = self.mockingjay.forward_fine_tune(features, tile=False if 'speaker' in self.task else True, process_from_loader=True)
                        features = self.up_sample_frames(features[0].squeeze(0)) if 'speaker' not in self.task else features[0].squeeze(0)
                    elif self.run_mockingjay:
                        # representations shape: (batch_size, layer, seq_len, feature)
                        representations = self.mockingjay.forward(features, tile=False if 'speaker' in self.task else True, process_from_loader=True)
                        features = self.up_sample_frames(features[0].squeeze(0)) if 'speaker' not in self.task else features[0].squeeze(0)
                    elif self.run_apc:
                        # representations shape: (batch_size, layer, seq_len, feature)
                        representations = self.apc.forward(features)
                        features = features.squeeze(0)
                    else:
                        # representations shape: (batch_size, seq_len, feature)
                        features = features.squeeze(0)
                        representations = features.to(device=self.device, dtype=torch.float32)

                    # Since zero padding technique, some timestamps of features are not valid
                    # For each timestamps, we mark 1 on valid timestamps, and 0 otherwise
                    # This variable can be useful for frame-wise metric, like phoneme recognition or speaker verification
                    # label_mask: (batch_size, seq_len), LongTensor
                    # valid_lengths: (batch_size), LongTensor
                    label_mask = (features.sum(dim=-1) != 0).type(torch.LongTensor).to(device=self.device, dtype=torch.long)
                    valid_lengths = label_mask.sum(dim=1)

                    if self.model_type == 'linear':
                        # labels: (batch_size, seq_len)
                        loss, _, correct, valid = self.classifier(representations, labels, label_mask)
                    elif self.model_type == 'rnn':
                        # labels: (batch_size, )
                        loss, _, correct, valid = self.classifier(representations, labels, valid_lengths)
                    elif self.model_type == "mean_linear":
                        loss, _, correct, valid = self.classifier(representations, labels, valid_lengths)
                    elif self.model_type == "mean_linear_v2":
                        loss, _, correct, valid = self.classifier(representations, labels, valid_lengths)
                    else:
                        raise NotImplementedError('Invalid `model_type`!')
                    
                    if self.fine_tune:

                        if self.apex:
                            with amp.scale_loss(loss, self.optimizer) as scaled_loss:
                    	        scaled_loss.backward()
                        else:
                            loss.backward()
                    else:
                        loss.backward()

                    loses += loss.detach().item()
                    corrects += correct
                    valids += valid

                    # Update
                    if self.fine_tune: 
                        grad_norm = torch.nn.utils.clip_grad_norm_(list(self.mockingjay.mockingjay.parameters()) + list(self.classifier.parameters()), \
                                                                   self.gradient_clipping)
                    else:
                        grad_norm = torch.nn.utils.clip_grad_norm_(self.classifier.parameters(), \
                                                                   self.gradient_clipping)
                    if math.isnan(grad_norm):
                        self.verbose('Error : grad norm is NaN @ step ' + str(self.global_step))
                    else:
                        if self.fine_tune:
                            self.optimizer.step()
                            self.scheduler.step()
                        else:
                            self.optimizer.step()


                    self.optimizer.zero_grad()

                    if self.global_step % self.log_step == 0:
                        # Log
                        acc = corrects.item() / valids.item()
                        los = loses / self.log_step
                        if wandb is not None:
                            metric = {"acc":acc, "loss":los, "gradient_norm":grad_norm,"lr": self.scheduler.get_lr()[0]}
                            wandb.log(metric,step=self.global_step)
                        self.log.add_scalar('acc', acc, self.global_step)
                        self.log.add_scalar('loss', los, self.global_step)
                        self.log.add_scalar('gradient norm', grad_norm, self.global_step)
                        pbar.set_description('Loss %.5f, Acc %.5f' % (los, acc))

                        loses = 0.0
                        corrects = 0
                        valids = 0

                    if self.global_step % self.save_step == 0 and acc > best_acc:
                        self.save_model(self.task)
                        best_acc = acc

                    if self.eval != 'None' and self.global_step % self.dev_step == 0:
                        self.save_model(self.task, assign_name='tmp')
                        torch.cuda.empty_cache()

                        evaluation = self.config['downstream']['evaluation']
                        tmp_model_path = '{}/tmp.ckpt'.format(self.ckpdir)
                        new_dckpt = '/'.join(tmp_model_path.split('/')[-2:])
                        test_config = copy.deepcopy(self.mock_config)
                        test_paras = copy.deepcopy(self.mock_paras)
                        test_paras.dckpt = new_dckpt
                        tester = Downstream_Tester(test_config, test_paras, task=self.task)
                        tester.load_data(split=evaluation, load=self.task.split('_')[-1])
                        tester.set_model(inference=True)
                        eval_loss, eval_acc, eval_logits = tester.exec()
                        if wandb != None:
                            metric = {"eval_acc":eval_acc, "eval_loss":eval_loss}
                            wandb.log(metric,step=self.global_step)
                        self.log.add_scalar(f'{evaluation}_loss', eval_loss, self.global_step)
                        self.log.add_scalar(f'{evaluation}_acc', eval_acc, self.global_step)
                        if eval_acc > best_val_acc:
                            self.verbose('Saving new best model on validation')
                            self.save_model(self.task, assign_name='best_val')
                            torch.save(eval_logits, f'{self.ckpdir}/best_val.logits')
                            torch.cuda.empty_cache()
                            best_val_acc = eval_acc
                
                except RuntimeError as e:
                    if 'CUDA out of memory' in str(e):
                        print('CUDA out of memory at step: ', self.global_step)
                        torch.cuda.empty_cache()
                        self.optimizer.zero_grad()
                    else:
                        raise

                pbar.update(1)
                self.global_step += 1
                
        pbar.close()
        self.reset_train()


##########
# TESTER #
##########
class Downstream_Tester(Downstream_Solver):
    ''' Handler for complete testing progress'''
    def __init__(self, config, paras, task):
        super(Downstream_Tester, self).__init__(config, paras, task)
        self.duo_feature = False # Set duo feature to False since only input mel is needed during testing
        self.load = True # Tester will load pre-trained models automatically
    
    def exec(self):
        ''' Testing of downstream tasks'''
        self.verbose('Testing set total ' + str(len(self.dataloader)) + ' batches.')
        timer = Timer()
        timer.start()

        valid_count = 0
        correct_count = 0
        loss_sum = 0
        all_logits = []

        oom_counter = 0
        for features, labels in tqdm(self.dataloader, desc="Iteration"):
            with torch.no_grad():
                try:
                    # features: (1, batch_size, seq_len, feature)
                    # dimension of labels is depends on task and dataset, but the first dimention is always trivial due to bucketing
                    labels = labels.squeeze(0).to(device=self.device)

                    if self.run_mockingjay and self.paras.with_head:
                        # representations shape: (batch_size, seq_len, feature)
                        representations = self.mockingjay.forward_with_head(features, process_from_loader=True)
                        features = self.up_sample_frames(features[0].squeeze(0))
                    elif self.run_mockingjay and self.fine_tune:
                        # representations shape: (batch_size, seq_len, feature)
                        representations = self.mockingjay.forward_fine_tune(features, tile=False if 'speaker' in self.task else True, process_from_loader=True)
                        features = self.up_sample_frames(features[0].squeeze(0)) if 'speaker' not in self.task else features[0].squeeze(0)
                    elif self.run_mockingjay:
                        # representations shape: (batch_size, layer, seq_len, feature)
                        representations = self.mockingjay.forward(features, tile=False if 'speaker' in self.task else True, process_from_loader=True)
                        features = self.up_sample_frames(features[0].squeeze(0)) if 'speaker' not in self.task else features[0].squeeze(0)
                    elif self.run_apc:
                        # representations shape: (batch_size, layer, seq_len, feature)
                        representations = self.apc.forward(features)
                        features = features.squeeze(0)
                    else:
                        # representations shape: (batch_size, seq_len, feature)
                        features = features.squeeze(0)
                        representations = features.to(device=self.device, dtype=torch.float32)

                    # Since zero padding technique, some timestamps of features are not valid
                    # For each timestamps, we mark 1 on valid timestamps, and 0 otherwise
                    # This variable can be useful for frame-wise metric, like phoneme recognition or speaker verification
                    # label_mask: (batch_size, seq_len), LongTensor
                    label_mask = (features.sum(dim=-1) != 0).type(torch.LongTensor).to(device=self.device, dtype=torch.long)
                    valid_lengths = label_mask.sum(dim=1)

                    if self.model_type == 'linear':
                        # labels: (batch_size, seq_len)
                        loss, logits, correct, valid = self.classifier(representations, labels, label_mask)
                    elif self.model_type == 'rnn':
                        # labels: (batch_size, )
                        loss, logits, correct, valid = self.classifier(representations, labels, valid_lengths)
                    elif self.model_type == "mean_linear":
                        loss, logits, correct, valid = self.classifier(representations, labels, valid_lengths)
                    
                    elif self.model_type == "mean_linear_v2":
                        loss, logits, correct, valid = self.classifier(representations, labels, valid_lengths)
                    else:
                        pass
                    loss_sum += loss.detach().cpu().item()
                    all_logits.append(logits)
                    correct_count += correct.item()
                    valid_count += valid.item()

                except RuntimeError:
                    if oom_counter > 10: break
                    else: oom_counter += 1
                    print('CUDA out of memory during testing, aborting after ' + str(10 - oom_counter) + ' more tries...')
                    torch.cuda.empty_cache()

        average_loss = loss_sum / len(self.dataloader)
        test_acc = correct_count * 1.0 / valid_count
        self.verbose(f'Test result: loss {average_loss}, acc {test_acc}')

        timer.end()
        timer.report()
        
        return average_loss, test_acc, all_logits


def get_mockingjay_optimizer(params, lr, warmup_proportion, training_steps,optimizer=None):
    no_decay = ['bias', 'LayerNorm.bias', 'LayerNorm.weight']
    optimizer_grouped_parameters = [
        {'params': [p for n, p in params if not any(nd in n for nd in no_decay)], 'weight_decay': 0.01},
        {'params': [p for n, p in params if any(nd in n for nd in no_decay)], 'weight_decay': 0.0}
        ]
    if optimizer == 'LAMB':
        optimizer = Lamb(optimizer_grouped_parameters, lr=lr, eps=1e-9)

    if optimizer == "ADAM" or optimizer is None:
        optimizer = BertAdam(optimizer_grouped_parameters,lr=lr,warmup=warmup_proportion,t_total=training_steps)
    return optimizer<|MERGE_RESOLUTION|>--- conflicted
+++ resolved
@@ -514,16 +514,10 @@
 
         if not inference and self.fine_tune:
             # Setup Fine tune optimizer
-<<<<<<< HEAD
-            if self.config['downstream']['warmup_steps'] is not None:
-                self.warmup_steps = self.config['downstream']['warmup_steps']
-            else: 
-=======
 
             if self.config['downstream']['warmup_steps']:
                 self.warmup_steps = int(self.config['downstream']['warmup_steps']) 
             else:
->>>>>>> 1483ce77
                 self.warmup_steps = int( num_train_optimization_steps * self.config['optimizer']['warmup_proportion'] )
 
             self.mockingjay.mockingjay.train()
