--- conflicted
+++ resolved
@@ -115,11 +115,7 @@
         return len(self.dataset)
     
     def __getitem__(self, idx):
-<<<<<<< HEAD
-        wav, _ = apply_effects_file(str(self.dataset[0]), EFFECTS)
-=======
         wav, _ = apply_effects_file(str(self.dataset[idx][0]), EFFECTS)
->>>>>>> 295e2601
         wav = wav.squeeze(0)
         length = wav.shape[0]
 
